import os
import tqdm
from typing import List, Dict
import bittensor as bt
<<<<<<< HEAD
import random


def select_random_pdb_id(PDB_IDS: Dict):
    """This function is really important as its where you select the protein you want to fold"""
    while True:
        family = random.choice(list(PDB_IDS.keys()))
        choices = PDB_IDS[family]
        if len(choices):
            return random.choice(choices)

=======
import subprocess
>>>>>>> d9ee2517

def check_if_directory_exists(output_directory):
    if not os.path.exists(output_directory):
        os.makedirs(output_directory)
        bt.logging.debug(f"Created directory {output_directory!r}")




def run_cmd_commands(commands: List[str], suppress_cmd_output: bool = True):
    for cmd in tqdm.tqdm(commands):
        bt.logging.info(f"Running command: {cmd}")

        try:
            result = subprocess.run(cmd, check=True, shell=True, stdout=subprocess.PIPE, stderr=subprocess.PIPE)
            if not suppress_cmd_output:
                bt.logging.info(result.stdout.decode())
        except subprocess.CalledProcessError as e:
            bt.logging.error(f"❌ Failed to run command ❌: {cmd}")
            bt.logging.error(f"Output: {e.stdout.decode()}")
            bt.logging.error(f"Error: {e.stderr.decode()}")
            raise<|MERGE_RESOLUTION|>--- conflicted
+++ resolved
@@ -2,7 +2,7 @@
 import tqdm
 from typing import List, Dict
 import bittensor as bt
-<<<<<<< HEAD
+import subprocess
 import random
 
 
@@ -14,9 +14,6 @@
         if len(choices):
             return random.choice(choices)
 
-=======
-import subprocess
->>>>>>> d9ee2517
 
 def check_if_directory_exists(output_directory):
     if not os.path.exists(output_directory):
@@ -24,14 +21,18 @@
         bt.logging.debug(f"Created directory {output_directory!r}")
 
 
-
-
 def run_cmd_commands(commands: List[str], suppress_cmd_output: bool = True):
     for cmd in tqdm.tqdm(commands):
         bt.logging.info(f"Running command: {cmd}")
 
         try:
-            result = subprocess.run(cmd, check=True, shell=True, stdout=subprocess.PIPE, stderr=subprocess.PIPE)
+            result = subprocess.run(
+                cmd,
+                check=True,
+                shell=True,
+                stdout=subprocess.PIPE,
+                stderr=subprocess.PIPE,
+            )
             if not suppress_cmd_output:
                 bt.logging.info(result.stdout.decode())
         except subprocess.CalledProcessError as e:
